--- conflicted
+++ resolved
@@ -245,9 +245,6 @@
         """
         return self._finished
 
-<<<<<<< HEAD
-    def start(self, **kwargs):
-=======
     def start(self):
         """
         Notifies all the components of the frontier start. Typically used for initializations (See \
@@ -255,7 +252,6 @@
 
         :return: None.
         """
->>>>>>> 9d1eda48
         assert not self._started, 'Frontier already started!'
         #self.event_log_manager.frontier_start()
         self.logger.manager.debug(self._msg('START'))
