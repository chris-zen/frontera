--- conflicted
+++ resolved
@@ -87,11 +87,7 @@
 
             logger.info("Consumed %d items.", consumed)
             now = time()
-<<<<<<< HEAD
-            if consumed > produced * 0.4 or now - last_batch_timestamp > 180.0:
-=======
-            if not self.disable_new_batches and (consumed > produced * 0.4 or now - last_batch_timestamp > 60.0):
->>>>>>> 2b06d953
+            if not self.disable_new_batches and (consumed > produced * 0.4 or now - last_batch_timestamp > 180.0):
                 produced = self.new_batch()
                 consumed = 0
                 last_batch_timestamp = now
